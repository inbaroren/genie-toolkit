// -*- mode: js; indent-tabs-mode: nil; js-basic-offset: 4 -*-
//
// This file is part of ThingTalk
//
// Copyright 2017-2020 The Board of Trustees of the Leland Stanford Junior University
//
// Author: Silei Xu <silei@cs.stanford.edu>
//
// See COPYING for details

{
const assert = require('assert');

const ThingTalk = require('thingtalk');
const Ast = ThingTalk.Ast;
const Type = ThingTalk.Type;

// import the combinator library
const C = require('../ast_manip');

// import thingpedia info
const _tpLoader = require('../load-thingpedia');
}

// an empty string for the table
who_complete_table = {
    thingpedia_who_question if complete;
}


who_with_filtered_table = {
    // no filter
    !aways_filter who_complete_table;

    // one filter
    who_one_with_filter_table;
    who_one_which_filter_table;
    who_one_clean_filter_table;

    // two filters
    who_two_with_filter_table;
    who_two_which_filter_table;
    who_two_clean_filter_table;
}

who_one_with_filter_table = {}
who_one_which_filter_table = {}
who_one_clean_filter_table = {}
who_two_with_filter_table = {}
who_two_which_filter_table = {}
who_two_clean_filter_table = {}

if (!_tpLoader.flags.nofilter) {
    who_one_with_filter_table = {
<<<<<<< HEAD
        table:thingpedia_who_question ('with' | 'having') filter:with_filter => C.addFilter(table, filter);
=======
        table:thingpedia_who_question ('with' | 'having') filter:with_filter => C.checkAndAddFilter(table, filter, _tpLoader);
        table:thingpedia_who_question ('with' | 'having') filter:npp_filter => C.checkAndAddFilter(table, filter, _tpLoader);
>>>>>>> 03cf5504
    }

    who_one_which_filter_table = {
        table:thingpedia_who_question ('which' | 'that') ('is' | 'are') filter:npi_filter => C.addFilter(table, filter);
        table:thingpedia_who_question ('which' | 'that') filter:avp_filter => C.addFilter(table, filter);
        table:thingpedia_who_question ('which' | 'that') ('is' | 'are') filter:apv_filter => C.addFilter(table, filter);
        table:thingpedia_who_question ('which' | 'that') ('is' | 'are') filter:npv_filter => C.addFilter(table, filter);
    }

    who_one_clean_filter_table = {
        table:thingpedia_who_question filter:pvp_filter => C.addFilter(table, filter);
    }

    who_two_with_filter_table = {
<<<<<<< HEAD
        table:who_one_with_filter_table 'and' filter:with_filter => C.addFilter(table, filter);
        table:who_one_which_filter_table ('and having' | 'and with' | ', with') filter:with_filter => C.addFilter(table, filter);
        table:who_one_clean_filter_table ('with' | 'having') filter:with_filter => C.addFilter(table, filter);
=======
        table:who_one_with_filter_table 'and' filter:with_filter => C.checkAndAddFilter(table, filter, _tpLoader);
        table:who_one_which_filter_table ('and having' | 'and with' | ', with') filter:with_filter => C.checkAndAddFilter(table, filter, _tpLoader);
        table:who_one_clean_filter_table ('with' | 'having') filter:with_filter => C.checkAndAddFilter(table, filter, _tpLoader);

        table:who_one_with_filter_table 'and' filter:npp_filter => C.checkAndAddFilter(table, filter, _tpLoader);
        table:who_one_which_filter_table ('and having' | 'and with' | ', with') filter:npp_filter => C.checkAndAddFilter(table, filter, _tpLoader);
        table:who_one_clean_filter_table ('with' | 'having') filter:npp_filter => C.checkAndAddFilter(table, filter, _tpLoader);
>>>>>>> 03cf5504
    }

    who_two_which_filter_table = {
        table:who_one_with_filter_table ('which' | 'that') ('is' | 'are') filter:npi_filter => C.addFilter(table, filter);
        table:who_one_with_filter_table ('which' | 'that') filter:avp_filter => C.addFilter(table, filter);
        table:who_one_with_filter_table ('which' | 'that') ('is' | 'are') filter:apv_filter => C.addFilter(table, filter);
        table:who_one_with_filter_table ('which' | 'that') ('is' | 'are') filter:npv_filter => C.addFilter(table, filter);

        table:who_one_which_filter_table 'and' ('is' | 'are') filter:npi_filter => C.addFilter(table, filter);
        table:who_one_which_filter_table 'and' filter:avp_filter => C.addFilter(table, filter);
        table:who_one_which_filter_table 'and' ('is' | 'are') filter:apv_filter => C.addFilter(table, filter);
        table:who_one_which_filter_table 'and' ('is' | 'are') filter:npv_filter => C.addFilter(table, filter);

        table:who_one_clean_filter_table ('which' | 'that') ('is' | 'are') filter:npi_filter => C.addFilter(table, filter);
        table:who_one_clean_filter_table ('which' | 'that') filter:avp_filter => C.addFilter(table, filter);
        table:who_one_clean_filter_table ('which' | 'that') ('is' | 'are') filter:apv_filter => C.addFilter(table, filter);
        table:who_one_clean_filter_table ('which' | 'that') ('is' | 'are') filter:npv_filter => C.addFilter(table, filter);
    }
}


who_verb_filtered_table = {
    // one filter
    who_one_be_filter_table;
    who_one_have_filter_table;
    who_one_verb_filter_table;

    // two filters
    who_two_be_filter_table;
    who_two_have_filter_table;
    who_two_verb_filter_table;
}

who_one_be_filter_table = {}
who_one_have_filter_table = {}
who_one_verb_filter_table = {}
who_two_be_filter_table = {}
who_two_have_filter_table = {}
who_two_verb_filter_table = {}
whose_filtered_table = {}

if (!_tpLoader.flags.nofilter) {
    who_one_be_filter_table = {
        ?turking table:who_complete_table ('is' | 'are') filter:npi_filter => C.addFilter(table, filter);
        table:who_complete_table ('is' | 'are') filter:pvp_filter => C.addFilter(table, filter);
        table:who_complete_table ('is' | 'are') filter:apv_filter  => C.addFilter(table, filter);
        ?turking table:who_complete_table ('is' | 'are') filter:npv_filter => C.addFilter(table, filter);

        !turking table:who_complete_table ('is' | 'are') ('' | 'a' | 'the' | 'an') filter:npi_filter => C.addFilter(table, filter);
        !turking table:who_complete_table ('is' | 'are') ('' | 'a' | 'the' | 'an') filter:npv_filter => C.addFilter(table, filter);
    }

    who_one_have_filter_table = {
<<<<<<< HEAD
        table:who_complete_table ('get' | 'have' | 'gets' | 'has') filter:with_filter => C.addFilter(table, filter);
=======
        table:who_complete_table ('get' | 'have' | 'gets' | 'has') filter:npp_filter => C.checkAndAddFilter(table, filter, _tpLoader);
>>>>>>> 03cf5504
    }

    who_one_verb_filter_table = {
        table:who_complete_table filter:avp_filter => C.addFilter(table, filter);
    }

    who_two_be_filter_table = {
        table:who_one_be_filter_table 'and' filter:npi_filter => C.addFilter(table, filter);
        table:who_one_be_filter_table 'and' filter:pvp_filter => C.addFilter(table, filter);
        table:who_one_be_filter_table 'and' filter:apv_filter  => C.addFilter(table, filter);
        table:who_one_be_filter_table 'and' filter:npv_filter => C.addFilter(table, filter);

        table:who_one_have_filter_table 'and' ('is' | 'are') filter:npi_filter => C.addFilter(table, filter);
        table:who_one_have_filter_table 'and' ('is' | 'are') filter:pvp_filter => C.addFilter(table, filter);
        table:who_one_have_filter_table 'and' ('is' | 'are') filter:apv_filter  => C.addFilter(table, filter);
        table:who_one_have_filter_table 'and' ('is' | 'are') filter:npv_filter => C.addFilter(table, filter);

        table:who_one_verb_filter_table 'and' ('is' | 'are') filter:npi_filter => C.addFilter(table, filter);
        table:who_one_verb_filter_table 'and' ('is' | 'are') filter:pvp_filter => C.addFilter(table, filter);
        table:who_one_verb_filter_table 'and' ('is' | 'are') filter:apv_filter  => C.addFilter(table, filter);
        table:who_one_verb_filter_table 'and' ('is' | 'are') filter:npv_filter => C.addFilter(table, filter);
    }

    who_two_have_filter_table = {
<<<<<<< HEAD
        table:who_one_be_filter_table 'and' ('get' | 'have' | 'gets' | 'has') filter:with_filter => C.addFilter(table, filter);
        table:who_one_have_filter_table 'and' filter:with_filter => C.addFilter(table, filter);
        table:who_one_verb_filter_table 'and' ('get' | 'have' | 'gets' | 'has') filter:with_filter => C.addFilter(table, filter);
=======
        table:who_one_be_filter_table 'and' ('get' | 'have' | 'gets' | 'has') filter:npp_filter => C.checkAndAddFilter(table, filter, _tpLoader);
        table:who_one_have_filter_table 'and' filter:npp_filter => C.checkAndAddFilter(table, filter, _tpLoader);
        table:who_one_verb_filter_table 'and' ('get' | 'have' | 'gets' | 'has') filter:npp_filter => C.checkAndAddFilter(table, filter, _tpLoader);
>>>>>>> 03cf5504
    }

    who_two_verb_filter_table = {
        table:who_one_be_filter_table 'and' filter:avp_filter => C.addFilter(table, filter);
        table:who_one_have_filter_table 'and' filter:avp_filter => C.addFilter(table, filter);
        table:who_one_verb_filter_table 'and' filter:avp_filter => C.addFilter(table, filter);
    }

    whose_filtered_table = {
        table:who_complete_table filter:whose_filtered_table => C.addFilter(table, filter);
    }

}<|MERGE_RESOLUTION|>--- conflicted
+++ resolved
@@ -52,12 +52,8 @@
 
 if (!_tpLoader.flags.nofilter) {
     who_one_with_filter_table = {
-<<<<<<< HEAD
         table:thingpedia_who_question ('with' | 'having') filter:with_filter => C.addFilter(table, filter);
-=======
-        table:thingpedia_who_question ('with' | 'having') filter:with_filter => C.checkAndAddFilter(table, filter, _tpLoader);
-        table:thingpedia_who_question ('with' | 'having') filter:npp_filter => C.checkAndAddFilter(table, filter, _tpLoader);
->>>>>>> 03cf5504
+        table:thingpedia_who_question ('with' | 'having') filter:npp_filter => C.addFilter(table, filter);
     }
 
     who_one_which_filter_table = {
@@ -72,19 +68,13 @@
     }
 
     who_two_with_filter_table = {
-<<<<<<< HEAD
         table:who_one_with_filter_table 'and' filter:with_filter => C.addFilter(table, filter);
         table:who_one_which_filter_table ('and having' | 'and with' | ', with') filter:with_filter => C.addFilter(table, filter);
         table:who_one_clean_filter_table ('with' | 'having') filter:with_filter => C.addFilter(table, filter);
-=======
-        table:who_one_with_filter_table 'and' filter:with_filter => C.checkAndAddFilter(table, filter, _tpLoader);
-        table:who_one_which_filter_table ('and having' | 'and with' | ', with') filter:with_filter => C.checkAndAddFilter(table, filter, _tpLoader);
-        table:who_one_clean_filter_table ('with' | 'having') filter:with_filter => C.checkAndAddFilter(table, filter, _tpLoader);
 
-        table:who_one_with_filter_table 'and' filter:npp_filter => C.checkAndAddFilter(table, filter, _tpLoader);
-        table:who_one_which_filter_table ('and having' | 'and with' | ', with') filter:npp_filter => C.checkAndAddFilter(table, filter, _tpLoader);
-        table:who_one_clean_filter_table ('with' | 'having') filter:npp_filter => C.checkAndAddFilter(table, filter, _tpLoader);
->>>>>>> 03cf5504
+        table:who_one_with_filter_table 'and' filter:npp_filter => C.addFilter(table, filter);
+        table:who_one_which_filter_table ('and having' | 'and with' | ', with') filter:npp_filter => C.addFilter(table, filter);
+        table:who_one_clean_filter_table ('with' | 'having') filter:npp_filter => C.addFilter(table, filter);
     }
 
     who_two_which_filter_table = {
@@ -138,11 +128,8 @@
     }
 
     who_one_have_filter_table = {
-<<<<<<< HEAD
         table:who_complete_table ('get' | 'have' | 'gets' | 'has') filter:with_filter => C.addFilter(table, filter);
-=======
-        table:who_complete_table ('get' | 'have' | 'gets' | 'has') filter:npp_filter => C.checkAndAddFilter(table, filter, _tpLoader);
->>>>>>> 03cf5504
+        table:who_complete_table ('get' | 'have' | 'gets' | 'has') filter:npp_filter => C.addFilter(table, filter);
     }
 
     who_one_verb_filter_table = {
@@ -167,15 +154,13 @@
     }
 
     who_two_have_filter_table = {
-<<<<<<< HEAD
         table:who_one_be_filter_table 'and' ('get' | 'have' | 'gets' | 'has') filter:with_filter => C.addFilter(table, filter);
         table:who_one_have_filter_table 'and' filter:with_filter => C.addFilter(table, filter);
         table:who_one_verb_filter_table 'and' ('get' | 'have' | 'gets' | 'has') filter:with_filter => C.addFilter(table, filter);
-=======
-        table:who_one_be_filter_table 'and' ('get' | 'have' | 'gets' | 'has') filter:npp_filter => C.checkAndAddFilter(table, filter, _tpLoader);
-        table:who_one_have_filter_table 'and' filter:npp_filter => C.checkAndAddFilter(table, filter, _tpLoader);
-        table:who_one_verb_filter_table 'and' ('get' | 'have' | 'gets' | 'has') filter:npp_filter => C.checkAndAddFilter(table, filter, _tpLoader);
->>>>>>> 03cf5504
+
+        table:who_one_be_filter_table 'and' ('get' | 'have' | 'gets' | 'has') filter:npp_filter => C.addFilter(table, filter);
+        table:who_one_have_filter_table 'and' filter:npp_filter => C.addFilter(table, filter);
+        table:who_one_verb_filter_table 'and' ('get' | 'have' | 'gets' | 'has') filter:npp_filter => C.addFilter(table, filter);
     }
 
     who_two_verb_filter_table = {
