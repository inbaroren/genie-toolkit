--- conflicted
+++ resolved
@@ -690,14 +690,11 @@
     return table.schema.getArgument(filter.name).unique;
 }
 
-<<<<<<< HEAD
 function addFilter(table, filter, forceAdd = false) {
     if (!checkFilter(table, filter))
         return null;
-=======
-function addFilter(table, filter, $options, forceAdd = false) {
+
     filter = normalizeFilter(table, filter);
->>>>>>> 03cf5504
 
     // when an "unique" parameter has been used in the table
     if (table.schema.no_filter)
