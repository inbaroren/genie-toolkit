// -*- mode: js; indent-tabs-mode: nil; js-basic-offset: 4 -*-
//
// This file is part of ThingTalk
//
// Copyright 2017-2020 The Board of Trustees of the Leland Stanford Junior University
//
// Author: Giovanni Campagna <gcampagn@cs.stanford.edu>
//         Silei Xu <silei@cs.stanford.edu>
//
// See COPYING for details
"use strict";

const assert = require('assert');

const ThingTalk = require('thingtalk');
const Ast = ThingTalk.Ast;
const Type = ThingTalk.Type;
const Grammar = ThingTalk.Grammar;
const SchemaRetriever = ThingTalk.SchemaRetriever;
const Units = ThingTalk.Units;

const { clean, typeToStringSafe, makeFilter, makeAndFilter, isHumanEntity } = require('./utils');
const { SlotBag } = require('./slot_bag');

function identity(x) {
    return x;
}

const ANNOTATION_RENAME = {
    'property': 'npp',
    'reverse_property': 'npi',
    'verb': 'avp',
    'passive_verb': 'pvp',
    'adjective': 'apv',
    'implicit_identity': 'npv'
};

class ThingpediaLoader {
    async init(runtime, grammar, langPack, options) {
        this._runtime = runtime;
        this._grammar = grammar;
        this._langPack = langPack;

        this._tpClient = options.thingpediaClient;
        if (!options.schemaRetriever)
            options.schemaRetriever = new SchemaRetriever(this._tpClient, null, !options.debug);
        this._schemas = options.schemaRetriever;

        this._options = options;

        this._allTypes = new Map;
        this._idTypes = new Set;
        this._nonConstantTypes = new Set;
        this._entities = new Map;
        this.types = {
            all: this._allTypes,
            id: this._idTypes,
            nonConstant: this._nonConstantTypes,
            entities: this._entities
        };
        this.params = {
            in: new Map,
            out: new Map,
        };
        this.idQueries = new Map;
        this.compoundArrays = {};
        if (this._options.whiteList)
            this.globalWhiteList = this._options.whiteList.split(',');
        else
            this.globalWhiteList = null;

        const [say, get_gps, get_time] = await Promise.all([
            this._tryGetStandard('org.thingpedia.builtin.thingengine.builtin', 'action', 'say'),
            this._tryGetStandard('org.thingpedia.builtin.thingengine.builtin', 'query', 'get_gps'),
            this._tryGetStandard('org.thingpedia.builtin.thingengine.builtin', 'query', 'get_time')
        ]);
        this.standardSchemas = { say, get_gps, get_time };

        // make sure that these types are always available, regardless of which templates we have
        this._recordType(Type.String);
        this._recordType(Type.Date);
        this._recordType(Type.Currency);
        this._recordType(Type.Number);
        for (let unit of Units.BaseUnits)
            this._recordType(Type.Measure(unit));

        await this._loadMetadata();
    }

    get flags() {
        return this._options.flags;
    }

    async _tryGetStandard(kind, functionType, fn) {
        try {
            return await this._schemas.getMeta(kind, functionType, fn);
        } catch(e) {
            return null;
        }
    }

    _recordType(type) {
        if (type.isCompound) {
            for (let field in type.fields)
                this._recordType(type.fields[field].type);
            return null;
        }
        if (type.isArray)
            this._recordType(type.elem);
        const typestr = typeToStringSafe(type);
        if (this._allTypes.has(typestr))
            return typestr;
        this._allTypes.set(typestr, type);

        this._grammar.declareSymbol('out_param_' + typestr);
        this._grammar.declareSymbol('placeholder_' + typestr);

        if (!this._grammar.hasSymbol('constant_' + typestr)) {
            if (!type.isEnum && !type.isEntity && !type.isArray)
                throw new Error('Missing definition for type ' + typestr);
            this._grammar.declareSymbol('constant_' + typestr);
            this._grammar.addRule('constant_Any', [new this._runtime.NonTerminal('constant_' + typestr)],
                this._runtime.simpleCombine(identity));

            if (type.isEnum) {
                for (let entry of type.entries) {
                    const value = new Ast.Value.Enum(entry);
                    value.getType = function() { return type; };
                    this._grammar.addRule('constant_' + typestr, [clean(entry)],
                        this._runtime.simpleCombine(() => value));
                }
            } else if (type.isEntity) {
                if (!this._nonConstantTypes.has(typestr) && !this._idTypes.has(typestr))
                    this._grammar.addConstants('constant_' + typestr, 'GENERIC_ENTITY_' + type.type, type);
            }
        }
        return typestr;
    }

    _addOutParam(functionName, pname, type, typestr, canonical) {
        this._grammar.addRule('out_param_' + typestr, [canonical], this._runtime.simpleCombine(() => new Ast.Value.VarRef(pname)));

        if (type.isArray)
            this._grammar.addRule('out_param_Array__Any', [canonical], this._runtime.simpleCombine(() => new Ast.Value.VarRef(pname)));
        else
            this._grammar.addRule('out_param_Any', [canonical], this._runtime.simpleCombine(() => new Ast.Value.VarRef(pname)));
    }

    _recordInputParam(functionName, arg) {
        const pname = arg.name;
        const ptype = arg.type;
        //const key = pname + '+' + ptype;
        // FIXME match functionName
        //if (this.params.out.has(key))
        //    return;
        //this.params.out.add(key);

        const typestr = this._recordType(ptype);

        // compound types are handled by recursing into their fields through iterateArguments()
        // except FIXME that probably won't work? we need to create a record object...
        if (ptype.isCompound)
            return;

        if (arg.metadata.prompt) {
            let prompt = arg.metadata.prompt;
            if (typeof prompt === 'string')
                prompt = [prompt];

            for (let form of prompt)
                this._grammar.addRule('thingpedia_slot_fill_question', [form], this._runtime.simpleCombine(() => pname));
        }

        // FIXME boolean types are not handled, they have no way to specify the true/false phrase
        if (ptype.isBoolean)
            return;

        /*
        FIXME what to do here?
        if (ptype.isArray && ptype.elem.isCompound) {
            this.compoundArrays[pname] = ptype.elem;
            for (let field in ptype.elem.fields) {
                let arg = ptype.elem.fields[field];
                this._recordInputParam(functionName, field, arg.type, arg);
            }
        }*/

        let canonical;

        if (!arg.metadata.canonical)
            canonical = { base: [clean(pname)] };
        else if (typeof arg.metadata.canonical === 'string')
            canonical = { base: [arg.metadata.canonical] };
        else
            canonical = arg.metadata.canonical;

        for (let cat in canonical) {
            if (cat === 'default')
                continue;

            let annotvalue = canonical[cat];
            if (cat in ANNOTATION_RENAME)
                cat = ANNOTATION_RENAME[cat];

            if (cat === 'apv' && typeof annotvalue === 'boolean') {
                // compat
                if (annotvalue)
                    annotvalue = ['#'];
                else
                    annotvalue = [];
            }

            if (cat === 'npv') {
                // implicit identity does not make sense for input parameters
                throw new TypeError(`Invalid annotation #_[canonical.implicit_identity=${annotvalue}] for ${functionName}`);
            }

            if (!Array.isArray(annotvalue))
                annotvalue = [annotvalue];

            for (let form of annotvalue) {
                if (cat === 'base') {
                    this._grammar.addRule('input_param', [form], this._runtime.simpleCombine(() => pname));
                } else {
                    let [before, after] = form.split('#');
                    before = (before || '').trim();
                    after = (after || '').trim();

                    let expansion;
                    if (before && after)
                        expansion = [before, new this._runtime.NonTerminal('constant_' + typestr), after];
                    else if (before)
                        expansion = [before, new this._runtime.NonTerminal('constant_' + typestr)];
                    else if (after)
                        expansion = [new this._runtime.NonTerminal('constant_' + typestr), after];
                    else
                        expansion = [new this._runtime.NonTerminal('constant_' + typestr)];
                    this._grammar.addRule(cat + '_input_param', expansion, this._runtime.simpleCombine((value) => new Ast.InputParam(null, pname, value)));
                }
            }
        }
    }

    _recordBooleanOutputParam(functionName, arg) {
        const pname = arg.name;
        const ptype = arg.type;
        const typestr = this._recordType(ptype);
        const pvar = new Ast.Value.VarRef(pname);

        let canonical;

        if (!arg.metadata.canonical)
            canonical = { base: [clean(pname)] };
        else if (typeof arg.metadata.canonical === 'string')
            canonical = { base: [arg.metadata.canonical] };
        else
            canonical = arg.metadata.canonical;

        for (let key in canonical) {
            if (key === 'default')
                continue;

            let annotvalue = canonical[key];
            if (!Array.isArray(annotvalue))
                annotvalue = [annotvalue];
            if (key === 'base') {
                for (let form of annotvalue)
                    this._addOutParam(functionName, pname, ptype, typestr, form.trim());

                continue;
            }

            const match = /^([a-zA-Z_]+)_(true|false)$/.exec(key);
            assert(match);
            if (match === null)
                continue;
            let cat = match[1];
            const value = new Ast.Value.Boolean(match[2] === 'true');

            if (cat in ANNOTATION_RENAME)
                cat = ANNOTATION_RENAME[cat];

            for (let form of annotvalue)
                 this._grammar.addRule(cat + '_filter', [form], this._runtime.simpleCombine(() => makeFilter(this, pvar, '==', value, false)));
        }
    }

    _recordOutputParam(functionName, arg) {
        const pname = arg.name;
        const ptype = arg.type;
        const key = pname + '+' + ptype;
        const typestr = this._recordType(ptype);
        // FIXME match functionName
        //if (this.params.out.has(key))
        //    return;
        this.params.out.set(key, [pname, typestr]);

        const pvar = new Ast.Value.VarRef(pname);

        if (ptype.isCompound)
            return;

        if (arg.metadata.prompt) {
            let prompt = arg.metadata.prompt;
            if (typeof prompt === 'string')
                prompt = [prompt];

            for (let form of prompt)
                this._grammar.addRule('thingpedia_search_question', [form], this._runtime.simpleCombine(() => pvar));
        }

        if (ptype.isBoolean) {
            this._recordBooleanOutputParam(functionName, arg);
            return;
        }

        if (ptype.isArray && ptype.elem.isCompound) {
            this.compoundArrays[pname] = ptype.elem;
            for (let field in ptype.elem.fields) {
                let arg = ptype.elem.fields[field];
                this._recordOutputParam(functionName, arg);
            }
        }

        if (arg.metadata.counted_object) {
            let forms = Array.isArray(arg.metadata.counted_object) ?
                arg.metadata.counted_object : [arg.metadata.counted_object];
            for (let form of forms)
                this._grammar.addRule('out_param_ArrayCount', [form], this._runtime.simpleCombine(() => pvar));
        }

        let canonical;

        if (!arg.metadata.canonical)
            canonical = { base: [clean(pname)] };
        else if (typeof arg.metadata.canonical === 'string')
            canonical = { base: [arg.metadata.canonical] };
        else
            canonical = arg.metadata.canonical;

        let vtype = ptype;
        let op = '==';
        // true if slot can use a form with "both", that is, "serves both chinese and italian"
        // (this is false if the slot uses >= or <=, because "arrives by 7pm and 8pm" doesn't make sense
        let canUseBothForm = true;

        if (arg.annotations.slot_operator) {
            op = arg.annotations.slot_operator.toJS();
            assert(['==', '>=', '<=', 'contains'].includes(op));
            if (op === '>=' || op === '<=')
                canUseBothForm = false;
        } else {
            if (ptype.isArray) {
                vtype = ptype.elem;
                op = 'contains';
            } else if (pname === 'id') {
                vtype = Type.String;
            }
        }
        const vtypestr = this._recordType(vtype);
        if (vtypestr === null)
            return;
<<<<<<< HEAD
            
        const constant = new this._runtime.NonTerminal('constant_' + vtypestr);
=======

>>>>>>> 93d1a933
        for (let cat in canonical) {
            if (cat === 'default')
                continue;

            let annotvalue = canonical[cat];
            let isEnum = false;
            if (vtype.isEnum && cat.endsWith('_enum')) {
                cat = cat.substring(0, cat.length - '_enum'.length);
                isEnum = true;
            }

            if (cat in ANNOTATION_RENAME)
                cat = ANNOTATION_RENAME[cat];

            if (cat === 'apv' && typeof annotvalue === 'boolean') {
                // compat
                if (annotvalue)
                    annotvalue = ['#'];
                else
                    annotvalue = [];
            }

            if (cat === 'npv') {
                if (typeof annotvalue !== 'boolean')
                    throw new TypeError(`Invalid annotation #_[canonical.implicit_identity=${annotvalue}] for ${functionName}`);
                if (annotvalue) {
                    const expansion = [new this._runtime.NonTerminal('constant_' + vtypestr)];
                    this._grammar.addRule(cat + '_filter', expansion, this._runtime.simpleCombine((value) => makeFilter(this, pvar, op, value, false)));
                }
                continue;
            }

<<<<<<< HEAD
            if (isEnum) {
                for (let enumerand in annotvalue) {
                    let forms = annotvalue[enumerand];
                    if (!Array.isArray(forms))
                        forms = [forms];
                    const value = new Ast.Value.Enum(enumerand);
                    for (let form of forms)
                        this._grammar.addRule(cat + '_filter', [form], this._runtime.simpleCombine(() => makeFilter(this, pvar, op, value, false)));
                }
            } else {
                if (!Array.isArray(annotvalue))
                    annotvalue = [annotvalue];

                for (let form of annotvalue) {
                    if (cat === 'base') {
                        this._addOutParam(functionName, pname, ptype, typestr, form.trim());
                        if (!canonical.npp && !canonical.property) {
                            const expansion = [form, constant];
                            this._grammar.addRule('npp_filter', expansion, this._runtime.simpleCombine((value) => makeFilter(this, pvar, op, value, false)));

                            if (canUseBothForm) {
                                const pairexpansion = [form, new this._runtime.NonTerminal('both_prefix'), new this._runtime.NonTerminal('constant_pairs')];
                                this._grammar.addRule('npp_filter', pairexpansion, this._runtime.simpleCombine((_, values) => makeAndFilter(this, pvar, op, values, false)));
                            }
                        }
=======
            if (!Array.isArray(annotvalue))
                annotvalue = [annotvalue];

            for (let form of annotvalue) {
                if (cat === 'base') {
                    this._addOutParam(functionName, pname, ptype, typestr, form.trim());
                    if (!canonical.npp && !canonical.property) {
                        const expansion = [form, new this._runtime.NonTerminal('constant_' + vtypestr)];
                        this._grammar.addRule('npp_filter', expansion, this._runtime.simpleCombine((value) => makeFilter(this, pvar, op, value, false)));

                        const pairexpansion = [form, new this._runtime.NonTerminal('both_prefix'), new this._runtime.NonTerminal('constant_pairs')];
                        this._grammar.addRule('npp_filter', pairexpansion, this._runtime.simpleCombine((_, values) => makeAndFilter(this, pvar, op, values, false)));
                    }
                } else if (cat === 'reverse_verb') {
                    if (isHumanEntity(ptype)) {
                        let expansion = [form];
                        this._grammar.addRule('who_reverse_verb_projection', expansion, this._runtime.simpleCombine(() => pvar));
                    }

                    let expansion = [canonical.base[0], form];
                    this._grammar.addRule('reverse_verb_projection', expansion, this._runtime.simpleCombine(() => pvar));

                } else {
                    let [before, after] = form.split('#');
                    before = (before || '').trim();
                    after = (after || '').trim();

                    let expansion, pairexpansion;
                    if (before && after) {
                        // "rated # stars"
                        expansion = [before, new this._runtime.NonTerminal('constant_' + vtypestr), after];
                        pairexpansion = [before, new this._runtime.NonTerminal('both_prefix'), new this._runtime.NonTerminal('constant_pairs'), after];
                    } else if (before) {
                        // "named #"
                        expansion = [before, new this._runtime.NonTerminal('constant_' + vtypestr)];
                        pairexpansion = [before, new this._runtime.NonTerminal('both_prefix'), new this._runtime.NonTerminal('constant_pairs')];
                    } else if (after) {
                        // "# -ly priced"
                        expansion = [new this._runtime.NonTerminal('constant_' + vtypestr), after];
                        pairexpansion = [new this._runtime.NonTerminal('both_prefix'), new this._runtime.NonTerminal('constant_pairs'), after];
>>>>>>> 93d1a933
                    } else {
                        let [before, after] = form.split('#');
                        before = (before || '').trim();
                        after = (after || '').trim();

                        let expansion, pairexpansion;
                        if (before && after) {
                            // "rated # stars"
                            expansion = [before, constant, after];
                            pairexpansion = [before, new this._runtime.NonTerminal('both_prefix'), new this._runtime.NonTerminal('constant_pairs'), after];
                        } else if (before) {
                            // "named #"
                            expansion = [before, constant];
                            pairexpansion = [before, new this._runtime.NonTerminal('both_prefix'), new this._runtime.NonTerminal('constant_pairs')];
                        } else if (after) {
                            // "# -ly priced"
                            expansion = [constant, after];
                            pairexpansion = [new this._runtime.NonTerminal('both_prefix'), new this._runtime.NonTerminal('constant_pairs'), after];
                        } else {
                            // "#" (as in "# restaurant")
                            expansion = [constant];
                            pairexpansion = [new this._runtime.NonTerminal('both_prefix'), new this._runtime.NonTerminal('constant_pairs')];
                        }
                        this._grammar.addRule(cat + '_filter', expansion, this._runtime.simpleCombine((value) => makeFilter(this, pvar, op, value, false)));
                        if (canUseBothForm)
                            this._grammar.addRule(cat + '_filter', pairexpansion, this._runtime.simpleCombine((_, values) => makeAndFilter(this, pvar, op, values, false)));
                    }
                }
            }
        }
    }

    async _loadTemplate(ex) {
        // return grammar rules added
        const rules = [];

        try {
            await ex.typecheck(this._schemas, true);
        } catch(e) {
            if (!e.message.startsWith('Invalid kind '))
                console.error(`Failed to load example ${ex.id}: ${e.message}`);
            return [];
        }

        // ignore builtin actions:
        // debug_log is not interesting, say is special and we handle differently, configure/discover are not
        // composable
        if (ex.type === 'action' && ex.value.invocation.selector.kind === 'org.thingpedia.builtin.thingengine.builtin') {
            if (this._options.flags.turking)
                return [];
            if (!this._options.flags.configure_actions && (ex.value.invocation.channel === 'configure' || ex.value.invocation.channel === 'discover'))
                return [];
            if (ex.value.invocation.channel === 'say')
                return [];
        }
        if (ex.type === 'stream' && (ex.value.isTimer || ex.value.isAtTimer))
            return [];
        if (this._options.flags.nofilter && (ex.value.isFilter || ex.value.isEdgeFilter || (ex.value.isMonitor && ex.value.table.isFilter)))
            return [];

        // ignore optional input parameters
        // if you care about optional, write a lambda template
        // that fills in the optionals

        if (ex.type === 'program') {
            // make up a fake expression signature that we attach to this program
            // FIXME we really should not need this mess...

            const args = [];
            for (let pname in ex.args) {
                let ptype = ex.args[pname];
                // FIXME use the annotation (or find the info in thingpedia)
                const pcanonical = clean(pname);
                args.push(new Ast.ArgumentDef(null, Ast.ArgDirection.IN_REQ,
                    pname, ptype, { canonical: pcanonical }, {}));

                this.params.in.set(pname + '+' + ptype, [pname, [typeToStringSafe(ptype), pcanonical]]);
                this._recordType(ptype);
            }

            ex.value.schema = new Ast.ExpressionSignature(null, 'action', null /* class */, [] /* extends */, args, {
                is_list: false,
                is_monitorable: false,
                default_projection: [],
                minimal_projection: []
            });
        } else {
            for (let pname in ex.args) {
                let ptype = ex.args[pname];

                //console.log('pname', pname);
                if (!(pname in ex.value.schema.inReq)) {
                    // somewhat of a hack, we declare the argument for the value,
                    // because later we will muck with schema only
                    ex.value.schema = ex.value.schema.addArguments([new Ast.ArgumentDef(
                        null,
                        Ast.ArgDirection.IN_REQ,
                        pname,
                        ptype,
                        {canonical: clean(pname)},
                        {}
                    )]);
                }
                const pcanonical = ex.value.schema.getArgCanonical(pname);

                this.params.in.set(pname + '+' + ptype, [pname, [typeToStringSafe(ptype), pcanonical]]);
                this._recordType(ptype);
            }
        }

        if (ex.type === 'query') {
            if (Object.keys(ex.args).length === 0 && ex.value.schema.hasArgument('id')) {
                let type = ex.value.schema.getArgument('id').type;
                if (isHumanEntity(type)) {
                    let grammarCat = 'thingpedia_who_question';
                    this._grammar.addRule(grammarCat, [''], this._runtime.simpleCombine(() => ex.value));
                }
            }
        }

        for (let preprocessed of ex.preprocessed) {
            let grammarCat = 'thingpedia_' + ex.type;

            if (grammarCat === 'thingpedia_query' && preprocessed[0] === ',') {
                preprocessed = preprocessed.substring(1).trim();
                grammarCat = 'thingpedia_get_command';
            }

            if (this._options.debug && preprocessed[0].startsWith(','))
                console.log(`WARNING: template ${ex.id} starts with , but is not a query`);

            const chunks = this._addPrimitiveTemplate(grammarCat, preprocessed, ex.value);
            rules.push({ category: grammarCat, expansion: chunks, example: ex });

            if (grammarCat === 'thingpedia_action') {
                const pastform = this._langPack.toVerbPast(preprocessed);
                if (pastform)
                    this._addPrimitiveTemplate('thingpedia_action_past', pastform, ex.value);
            }
        }
        return rules;
    }

    _addPrimitiveTemplate(grammarCat, preprocessed, value) {
        let chunks = preprocessed.trim().split(' ');
        let expansion = [];

        for (let chunk of chunks) {
            if (chunk === '')
                continue;
            if (chunk.startsWith('$') && chunk !== '$$') {
                const [, param1, param2, opt] = /^\$(?:\$|([a-zA-Z0-9_]+(?![a-zA-Z0-9_]))|{([a-zA-Z0-9_]+)(?::([a-zA-Z0-9_-]+))?})$/.exec(chunk);
                let param = param1 || param2;
                assert(param);
                expansion.push(new this._runtime.Placeholder(param, opt));
            } else {
                expansion.push(chunk);
            }
        }

        this._grammar.addRule(grammarCat, expansion, this._runtime.simpleCombine(() => value));
        return chunks;
    }

    async _makeExampleFromQuery(q) {
        const device = new Ast.Selector.Device(null, q.class.name, null, null);
        const invocation = new Ast.Invocation(null, device, q.name, [], q);

        let canonical = q.canonical ? q.canonical : clean(q.name);
        if (!Array.isArray(canonical))
            canonical = [canonical];

        for (let form of canonical) {
            const pluralized = this._langPack.pluralize(form);
            if (pluralized !== undefined && pluralized !== form)
                canonical.push(pluralized);
        }

        const functionName = q.class.name + ':' + q.name;
        const table = new Ast.Table.Invocation(null, invocation, q);

        let shortCanonical = q.metadata.canonical_short || canonical;
        if (!Array.isArray(shortCanonical))
            shortCanonical = [shortCanonical];
        for (let form of shortCanonical) {
            this._grammar.addRule('base_table', [form], this._runtime.simpleCombine(() => table));
            this._grammar.addRule('base_noun_phrase', [form], this._runtime.simpleCombine(() => functionName));
        }

        // FIXME English words should not be here
        for (let form of ['anything', 'one', 'something'])
            this._grammar.addRule('generic_anything_noun_phrase', [form], this._runtime.simpleCombine(() => table));
        for (let form of ['option', 'choice'])
            this._grammar.addRule('generic_base_noun_phrase', [form], this._runtime.simpleCombine(() => table));

        await this._loadTemplate(new Ast.Example(
            null,
            -1,
            'query',
            {},
            table,
            canonical,
            canonical,
            {}
        ));

        if (!q.hasArgument('id'))
            return;
        const id = q.getArgument('id');
        if (!id.type.isEntity)
            return;

        const idType = id.type;
        const entity = this._entities[idType.type];
        if (!entity || !entity.has_ner_support)
            return;

        const schemaClone = table.schema.clone();
        schemaClone.is_list = false;
        schemaClone.no_filter = true;
        this._grammar.addConstants('constant_name', 'GENERIC_ENTITY_' + idType.type, idType);

        const idfilter = new Ast.BooleanExpression.Atom(null, 'id', '==', new Ast.Value.VarRef('p_id'));
        await this._loadTemplate(new Ast.Example(
            null,
            -1,
            'query',
            { p_id: id.type },
            new Ast.Table.Filter(null, table, idfilter, schemaClone),
            [`\${p_id:no-undefined}`],
            [`\${p_id:no-undefined}`],
            {}
        ));
        const namefilter = new Ast.BooleanExpression.Atom(null, 'id', '=~', new Ast.Value.VarRef('p_name'));
        let span;
        if (q.name === 'Person')
            span = [`\${p_name:no-undefined}`, ...canonical.map((c) => `\${p_name:no-undefined} ${c}`)];
        else
            span = [`\${p_name:no-undefined}`, ...canonical.map((c) => `\${p_name:no-undefined} ${c}`), ...canonical.map((c) => `${c} \${p_name:no-undefined}`)];
        await this._loadTemplate(new Ast.Example(
            null,
            -1,
            'query',
            { p_name: Type.String },
            new Ast.Table.Filter(null, table, namefilter, table.schema),
            span,
            span,
            {}
        ));
    }

    async _loadFunction(functionDef) {
        if (this.globalWhiteList && !this.globalWhiteList.includes(functionDef.name))
            return;

        let functionName = functionDef.class.kind + ':' + functionDef.name;
        for (const arg of functionDef.iterateArguments()) {
            if (arg.is_input)
                this._recordInputParam(functionName, arg);
            else
                this._recordOutputParam(functionName, arg);
        }

        if (functionDef.functionType === 'query')
            await this._makeExampleFromQuery(functionDef);
        if (functionDef.metadata.result)
            await this._loadCustomResultString(functionDef);
        if (functionDef.metadata.on_error)
            await this._loadCustomErrorMessages(functionDef);
    }

    async _loadCustomErrorMessages(functionDef) {
        for (let code in functionDef.metadata.on_error) {
            let messages = functionDef.metadata.on_error[code];
            if (!Array.isArray(messages))
                messages = [messages];

            for (let msg of messages) {
                const bag = new SlotBag(functionDef);

                let chunks = msg.trim().split(' ');
                for (let chunk of chunks) {
                    if (chunk === '')
                        continue;
                    if (chunk.startsWith('$') && chunk !== '$$') {
                        const [, param1, param2,] = /^\$(?:\$|([a-zA-Z0-9_]+(?![a-zA-Z0-9_]))|{([a-zA-Z0-9_]+)(?::([a-zA-Z0-9_-]+))?})$/.exec(chunk);
                        const pname = param1 || param2;
                        assert(pname);
                        const ptype = functionDef.getArgType(pname);
                        const pcanonical = functionDef.getArgCanonical(pname);
                        this.params.in.set(pname + '+' + ptype, [pname, [typeToStringSafe(ptype), pcanonical]]);
                        this._recordType(ptype);
                    }
                }

                this._addPrimitiveTemplate('thingpedia_error_message', msg, { code, bag });
            }
        }
    }

    async _loadCustomResultString(functionDef) {
        let resultstring = functionDef.metadata.result;
        if (!Array.isArray(resultstring))
            resultstring = [resultstring];

        for (let form of resultstring)
            this._addPrimitiveTemplate('thingpedia_result', form, new SlotBag(functionDef));
    }

    async _loadDevice(device) {
        this._grammar.addRule('constant_Entity__tt__device', [device.kind_canonical],
            this._runtime.simpleCombine(() => new Ast.Value.Entity(device.kind, 'tt:device', null)));

        const classDef = await this._schemas.getFullMeta(device.kind);

        const whitelist = classDef.getImplementationAnnotation('whitelist');
        let queries = Object.keys(classDef.queries);
        let actions = Object.keys(classDef.actions);
        if (whitelist && whitelist.length > 0) {
            queries = queries.filter((name) => whitelist.includes(name));
            actions = actions.filter((name) => whitelist.includes(name));
        }

        await Promise.all(queries.map((name) => classDef.queries[name]).map(this._loadFunction.bind(this)));
        await Promise.all(actions.map((name) => classDef.actions[name]).map(this._loadFunction.bind(this)));
    }

    async _isIdEntity(idEntity) {
        // FIXME this is kind of a bad heuristic
        if (idEntity.endsWith(':id'))
            return true;

        let [prefix, suffix] = idEntity.split(':');
        if (prefix === 'tt')
            return false;
        if (this.idQueries.has(idEntity))
            return true;

        if (this.globalWhiteList && !this.globalWhiteList.includes(suffix))
            return false;

        let classDef;
        try {
            classDef = await this._schemas.getFullMeta(prefix);
        } catch(e) {
            // ignore if the class does not exist
            return false;
        }
        const whitelist = classDef.getImplementationAnnotation('whitelist');
        if (classDef.queries[suffix]) {
            if (whitelist && whitelist.length > 0 && !whitelist.includes(suffix))
                return false;
            const query = classDef.queries[suffix];
            if (query.hasArgument('id')) {
                const id = query.getArgument('id');
                if (id.type.isEntity && id.type.type === idEntity) {
                    this.idQueries.set(idEntity, query);
                    return true;
                }
            }
        }
        return false;
    }

    async _loadIdType(idType) {
        let typestr = typeToStringSafe(Type.Entity(idType.type));
        if (this._idTypes.has(typestr))
            return;

        if (await this._isIdEntity(idType.type)) {
            if (this._options.debug)
                console.log('Loaded type ' + idType.type + ' as id type');
            this._idTypes.add(typestr);
        } else {
            if (idType.has_ner_support) {
                if (this._options.debug)
                    console.log('Loaded type ' + idType.type + ' as generic entity');
            } else {
                if (this._options.debug)
                    console.log('Loaded type ' + idType.type + ' as non-constant type');
                this._nonConstantTypes.add(typestr);
            }
        }
    }

    async _loadCanonical(kind) {
        if (kind.startsWith('org.thingpedia.dynamic.by_kinds.'))
            kind = kind.substring('org.thingpedia.dynamic.by_kinds.'.length);
        try {
            const classDef = await this._schemas.getFullMeta(kind);
            const canonicals = {};
            Object.keys(classDef.queries).forEach((q) => {
                canonicals[q] = classDef.queries[q].metadata.canonical;
            });
            Object.keys(classDef.actions).forEach((a) => {
                canonicals[a] = classDef.actions[a].metadata.canonical;
            });
            return canonicals;
        } catch (e) {
            return undefined;
        }
    }

    makeExample(type, args, value, preprocessed) {
        return new Ast.Example(
            null,
            -1,
            type,
            args,
            value,
            [preprocessed],
            [preprocessed],
            {}
        );
    }

    async _getDataset(kind) {
        return await this._tpClient.getExamplesByKinds([kind]);
    }

    // takes an expansion (array), a canonical (a string), and another expansion to replace the canonical
    // the canonical is guaranteed to appear exactly once in the original expansion
    _expandExpansion(expansion, canonical, replacement) {
        const string = expansion.join(' ');
        const indexStart = string.indexOf(canonical);
        const indexEnd = indexStart + canonical.length;
        return string.substr(0, indexStart).trim().split(' ').concat(
            replacement
        ).concat(
            string.substr(indexEnd + 1).trim().split(' ')
        ).filter((token) => token !== '').join(' ');
    }


    // return true if two examples conflict with each other
    _conflictExample(expanderExample, ruleExample) {
        let invocation;
        for (let [, inv] of expanderExample.iteratePrimitives())
            invocation = inv;
        const channel = invocation.channel;
        const usedInput = invocation.in_params.map((p) => p.name);

        for (let [, inv] of ruleExample.iteratePrimitives()) {
            if (inv.channel === channel) {
                for (let in_param of inv.in_params) {
                    if (!in_param.value.isUndefined && usedInput.includes(in_param.name))
                        return true;
                }
            }
        }

        return false;
    }


    async _expandDataset(canonical, expander, rules) {
        const filter = expander.example.value.filter;
        await Promise.all(rules.map((rule) =>  {
            if (rule.category !== 'thingpedia_query')
                return;
            if (expander.example.id !== -1 && expander.example.id === rule.example.id)
                return;


            // skip rules with filter on the same parameter
            // TODO: replace this with more robust check and move to _conflictExample
            if (rule.example.value.isFilter) {
                if (filter.isAtom && rule.example.value.filter.isAtom) {
                    if (filter.name === rule.example.value.filter.name)
                        return;
                }
            }

            // skip rules if the same input parameter is used
            if (this._conflictExample(expander.example, rule.example))
                return;

            const args = Object.assign({}, expander.example.args);
            for (let arg of Object.keys(rule.example.args)) {
                // skip rules use the same arguments
                // (in most cases, this will skip rules with same input or have filters on the same param
                //  but if the value of the input/filter is a constant, then this won't work)
                if (arg in args)
                    return;
                args[arg] = rule.example.args[arg];
            }

            const value = new Ast.Table.Filter(rule.example.value, filter, null);
            const preprocessed = this._expandExpansion(expander.expansion, canonical, rule.expansion);

            const ex = this.makeExample('query', args, value, preprocessed);
            this._safeLoadTemplate(ex);
        }));
    }

    // load dataset for one device
    async _loadDataset(dataset) {
        const kind = dataset.name.substr(1);
        let rules = {};
        for (let ex of dataset.examples) {
            const newrules = await this._safeLoadTemplate(ex);

            let invocation;
            for (let [, inv] of ex.iteratePrimitives())
                invocation = inv;

            if (invocation.channel in rules)
                rules[invocation.channel] = rules[invocation.channel].concat(newrules);
            else
                rules[invocation.channel] = newrules;
        }

        if (!this._options.flags.expand_primitives)
            return;
        const canonicals = await this._loadCanonical(kind);
        if (!canonicals)
            return;
        for (let channel in rules) {
            const canonical = canonicals[channel].toLowerCase().trim();
            for (let rule of rules[channel]) {
                if (rule.category !== 'thingpedia_query')
                    continue;
                const re = new RegExp(canonical, "g");
                const matches = rule.expansion.join(' ').match(re);
                if (!matches || matches.length !== 1)
                    continue;
                if (!rule.example.value.isFilter || !rule.example.value.table.isInvocation)
                    continue;
                await this._expandDataset(canonical, rule, rules[channel]);
            }
        }
    }

    async _safeLoadTemplate(ex) {
        try {
            return await this._loadTemplate(ex);
        } catch(e) {
            throw new TypeError(`Failed to load example ${ex.id}: ${e.message}`);
        }
    }

    async _loadMetadata() {
        const [devices, idTypes] = await Promise.all([
            this._tpClient.getAllDeviceNames(),
            this._tpClient.getAllEntityTypes()
        ]);

        let datasets = await Promise.all(devices.map(async (d) => {
            return Grammar.parse(await this._getDataset(d.kind)).datasets[0];
        }));
        datasets = datasets.filter((d) => !!d);
        if (datasets.length === 0) {
            const code = await this._tpClient.getAllExamples();
            console.log(code);
            datasets = await Grammar.parse(code).datasets;
        }

        if (this._options.debug) {
            const countTemplates = datasets.map((d) => d.examples.length).reduce((a, b) => a+b, 0);
            console.log('Loaded ' + devices.length + ' devices');
            console.log('Loaded ' + countTemplates + ' templates');
        }

        for (let entity of idTypes) {
            this._entities[entity.type] = entity;
            await this._loadIdType(entity);
        }

        for (let device of devices)
            await this._loadDevice(device);

        for (let dataset of datasets)
            await this._loadDataset(dataset);
    }
}

module.exports = new ThingpediaLoader();<|MERGE_RESOLUTION|>--- conflicted
+++ resolved
@@ -360,12 +360,8 @@
         const vtypestr = this._recordType(vtype);
         if (vtypestr === null)
             return;
-<<<<<<< HEAD
-            
+
         const constant = new this._runtime.NonTerminal('constant_' + vtypestr);
-=======
-
->>>>>>> 93d1a933
         for (let cat in canonical) {
             if (cat === 'default')
                 continue;
@@ -398,7 +394,6 @@
                 continue;
             }
 
-<<<<<<< HEAD
             if (isEnum) {
                 for (let enumerand in annotvalue) {
                     let forms = annotvalue[enumerand];
@@ -424,48 +419,15 @@
                                 this._grammar.addRule('npp_filter', pairexpansion, this._runtime.simpleCombine((_, values) => makeAndFilter(this, pvar, op, values, false)));
                             }
                         }
-=======
-            if (!Array.isArray(annotvalue))
-                annotvalue = [annotvalue];
-
-            for (let form of annotvalue) {
-                if (cat === 'base') {
-                    this._addOutParam(functionName, pname, ptype, typestr, form.trim());
-                    if (!canonical.npp && !canonical.property) {
-                        const expansion = [form, new this._runtime.NonTerminal('constant_' + vtypestr)];
-                        this._grammar.addRule('npp_filter', expansion, this._runtime.simpleCombine((value) => makeFilter(this, pvar, op, value, false)));
-
-                        const pairexpansion = [form, new this._runtime.NonTerminal('both_prefix'), new this._runtime.NonTerminal('constant_pairs')];
-                        this._grammar.addRule('npp_filter', pairexpansion, this._runtime.simpleCombine((_, values) => makeAndFilter(this, pvar, op, values, false)));
-                    }
-                } else if (cat === 'reverse_verb') {
-                    if (isHumanEntity(ptype)) {
-                        let expansion = [form];
-                        this._grammar.addRule('who_reverse_verb_projection', expansion, this._runtime.simpleCombine(() => pvar));
-                    }
-
-                    let expansion = [canonical.base[0], form];
-                    this._grammar.addRule('reverse_verb_projection', expansion, this._runtime.simpleCombine(() => pvar));
-
-                } else {
-                    let [before, after] = form.split('#');
-                    before = (before || '').trim();
-                    after = (after || '').trim();
-
-                    let expansion, pairexpansion;
-                    if (before && after) {
-                        // "rated # stars"
-                        expansion = [before, new this._runtime.NonTerminal('constant_' + vtypestr), after];
-                        pairexpansion = [before, new this._runtime.NonTerminal('both_prefix'), new this._runtime.NonTerminal('constant_pairs'), after];
-                    } else if (before) {
-                        // "named #"
-                        expansion = [before, new this._runtime.NonTerminal('constant_' + vtypestr)];
-                        pairexpansion = [before, new this._runtime.NonTerminal('both_prefix'), new this._runtime.NonTerminal('constant_pairs')];
-                    } else if (after) {
-                        // "# -ly priced"
-                        expansion = [new this._runtime.NonTerminal('constant_' + vtypestr), after];
-                        pairexpansion = [new this._runtime.NonTerminal('both_prefix'), new this._runtime.NonTerminal('constant_pairs'), after];
->>>>>>> 93d1a933
+                    } else if (cat === 'reverse_verb') {
+                        if (isHumanEntity(ptype)) {
+                            let expansion = [form];
+                            this._grammar.addRule('who_reverse_verb_projection', expansion, this._runtime.simpleCombine(() => pvar));
+                        }
+
+                        let expansion = [canonical.base[0], form];
+                        this._grammar.addRule('reverse_verb_projection', expansion, this._runtime.simpleCombine(() => pvar));
+
                     } else {
                         let [before, after] = form.split('#');
                         before = (before || '').trim();
